import numpy as np
import pandas as pd
from ElementEmbedder import ElementEmbedder

def get_num_batches(length, batch_size_suggestion):
    batch_size = min(batch_size_suggestion, length)

    num_batches = length // batch_size  # +1 when len(elem_embeder) < batch_size
    return num_batches, batch_size


def get_name(model, timestamp):
    return "{} {}".format(model.__name__, timestamp).replace(":", "-").replace(" ", "-").replace(".", "-")


def create_idx_pools(splits, pool):
    train_idx, test_idx, val_idx = splits
    train_idx = np.fromiter(pool.intersection(train_idx), dtype=np.int64)
    test_idx = np.fromiter(pool.intersection(test_idx), dtype=np.int64)
    val_idx = np.fromiter(pool.intersection(val_idx), dtype=np.int64)
    return train_idx, test_idx, val_idx


def evaluate_no_classes(logits, labels):
    pred = logits.argmax(1)
    acc = (pred == labels).float().mean()
    return acc


def create_elem_embedder(file_path, nodes, emb_size, compact_dst):
    element_data = pd.read_csv(file_path)
<<<<<<< HEAD
    function2nodeid = dict(zip(nodes['id'].values, nodes['global_graph_id'].values))
    element_data['id'] = element_data['src'].apply(lambda x: function2nodeid.get(x, None))
    # element_data = element_data.astype({'id': 'int32'})
=======

    id2nodeid = dict(zip(nodes['id'].tolist(), nodes['global_graph_id'].tolist()))
    id2typedid = dict(zip(nodes['id'].tolist(), nodes['typed_id'].tolist()))
    id2type = dict(zip(nodes['id'].tolist(), nodes['type'].tolist()))

    element_data['id'] = element_data['src'].apply(lambda x: id2nodeid.get(x, None))
    element_data['src_type'] = element_data['src'].apply(lambda x: id2type.get(x, None))
    element_data['src_typed_id'] = element_data['src'].apply(lambda x: id2typedid.get(x, None))
    element_data = element_data.astype({
        'id': 'Int32',
        'src_type': 'Int32',
        'src_typed_id': 'Int32',
    })

>>>>>>> fe640b9c
    if compact_dst is False: # creating api call embedder
        element_data = element_data.rename({'dst': 'dst_orig'}, axis=1)
        element_data['dst'] = element_data['dst_orig'].apply(lambda x: id2nodeid.get(x, None))
        element_data['dst_type'] = element_data['dst_orig'].apply(lambda x: id2type.get(x, None))
        element_data['dst_typed_id'] = element_data['dst_orig'].apply(lambda x: id2typedid.get(x, None))
        element_data.drop_duplicates(['id', 'dst'], inplace=True, ignore_index=True) # this line apparenly filters parallel edges
        element_data = element_data.astype({
            'dst': 'Int32',
            'dst_type': 'Int32',
            'dst_typed_id': 'Int32',
        })

    element_data = element_data.dropna(axis=0)
    ee = ElementEmbedder(element_data, emb_size, compact_dst=compact_dst)
    return ee


def track_best_multitask(epoch, loss,
               train_acc_fname, val_acc_fname, test_acc_fname,
               train_acc_varuse, val_acc_varuse, test_acc_varuse,
               train_acc_apicall, val_acc_apicall, test_acc_apicall,
               best_val_acc_fname, best_test_acc_fname,
               best_val_acc_varuse, best_test_acc_varuse,
               best_val_acc_apicall, best_test_acc_apicall, time=0):
    # TODO
    # does not really track now
    if best_val_acc_fname < val_acc_fname:
        best_val_acc_fname = val_acc_fname
        best_test_acc_fname = test_acc_fname

    if best_val_acc_varuse < val_acc_varuse:
        best_val_acc_varuse = val_acc_varuse
        best_test_acc_varuse = test_acc_varuse

    if best_val_acc_apicall < val_acc_apicall:
        best_val_acc_apicall = val_acc_apicall
        best_test_acc_apicall = test_acc_apicall

    print(
        'Epoch %d, Time: %d s, Loss %.4f, fname Train Acc %.4f, fname Val Acc %.4f (Best %.4f), fname Test Acc %.4f (Best %.4f), varuse Train Acc %.4f, varuse Val Acc %.4f (Best %.4f), varuse Test Acc %.4f (Best %.4f), apicall Train Acc %.4f, apicall Val Acc %.4f (Best %.4f), apicall Test Acc %.4f (Best %.4f)' % (
            epoch,
            time,
            loss,
            train_acc_fname,
            val_acc_fname,
            best_val_acc_fname,
            test_acc_fname,
            best_test_acc_fname,
            train_acc_varuse,
            val_acc_varuse,
            best_val_acc_varuse,
            test_acc_varuse,
            best_test_acc_varuse,
            train_acc_apicall,
            val_acc_apicall,
            best_val_acc_apicall,
            test_acc_apicall,
            best_test_acc_apicall,
        ))<|MERGE_RESOLUTION|>--- conflicted
+++ resolved
@@ -29,11 +29,6 @@
 
 def create_elem_embedder(file_path, nodes, emb_size, compact_dst):
     element_data = pd.read_csv(file_path)
-<<<<<<< HEAD
-    function2nodeid = dict(zip(nodes['id'].values, nodes['global_graph_id'].values))
-    element_data['id'] = element_data['src'].apply(lambda x: function2nodeid.get(x, None))
-    # element_data = element_data.astype({'id': 'int32'})
-=======
 
     id2nodeid = dict(zip(nodes['id'].tolist(), nodes['global_graph_id'].tolist()))
     id2typedid = dict(zip(nodes['id'].tolist(), nodes['typed_id'].tolist()))
@@ -48,7 +43,6 @@
         'src_typed_id': 'Int32',
     })
 
->>>>>>> fe640b9c
     if compact_dst is False: # creating api call embedder
         element_data = element_data.rename({'dst': 'dst_orig'}, axis=1)
         element_data['dst'] = element_data['dst_orig'].apply(lambda x: id2nodeid.get(x, None))
