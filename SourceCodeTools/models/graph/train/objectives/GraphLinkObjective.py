--- conflicted
+++ resolved
@@ -59,7 +59,8 @@
 
         dim_size = graph_embeddings.size(1)
         num_embs = graph_embeddings.size(0)
-<<<<<<< HEAD
+        neg_tile_factor = negative_embeddings.size(0) // graph_embeddings.size(0)
+
         # logits, acc, loss = self._compute_acc_loss(
         #     graph_embeddings,
         #     (
@@ -68,10 +69,7 @@
         #     ),
         #     (pos_labels, neg_labels)
         # )
-=======
-        neg_tile_factor = negative_embeddings.size(0) // graph_embeddings.size(0)
 
->>>>>>> fee6c551
         pos_logits, pos_acc, pos_loss = self._compute_acc_loss(graph_embeddings, positive_embeddings, pos_labels)
         neg_logits, neg_acc, neg_loss = self._compute_acc_loss(
             graph_embeddings.tile(neg_tile_factor, 1),
