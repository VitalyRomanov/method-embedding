import logging
from abc import abstractmethod
from collections import defaultdict

import dgl
import torch
from tqdm import tqdm

from SourceCodeTools.code.data.dataset.DataLoader import SGNodesDataLoader
from SourceCodeTools.mltools.torch import compute_accuracy
<<<<<<< HEAD
from SourceCodeTools.models.graph.LinkPredictor import CosineUndirectedLinkPredictor, BilinearLinkPedictor, \
    L2UndirectedLinkPredictor, LinkClassifier
=======
from SourceCodeTools.models.graph.LinkPredictor import CosineUndirectedLinkPredictor, BilinearLinkClassifier, L2UndirectedLinkPredictor
>>>>>>> fee6c551

import torch.nn as nn

from SourceCodeTools.models.graph.TargetEmbedder import TargetEmbedder
from SourceCodeTools.models.graph.train.Scorer import Scorer


class ZeroEdges(Exception):
    def __init__(self, *args):
        super(ZeroEdges, self).__init__(*args)


class EarlyStoppingTracker:
    def __init__(self, early_stopping_tolerance):
        self.early_stopping_tolerance = early_stopping_tolerance
        self.early_stopping_counter = 0
        self.early_stopping_value = 0.
        self.early_stopping_trigger = False

    def should_stop(self, metric):
        if metric <= self.early_stopping_value:
            self.early_stopping_counter += 1
            if self.early_stopping_counter >= self.early_stopping_tolerance:
                return True
        else:
            self.early_stopping_counter = 0
            self.early_stopping_value = metric
        return False

    def reset(self):
        self.early_stopping_counter = 0
        self.early_stopping_value = 0.


class AbstractObjective(nn.Module):
    def __init__(
            self, *, name, graph_model, node_embedder, dataset, label_load_fn, device,
            sampling_neighbourhood_size, batch_size, labels_for, number_of_hops, preload_for="package",
            masker_fn=None, label_loader_class=None, label_loader_params=None, dataloader_class=None,
            tokenizer_path=None, target_emb_size=None, link_predictor_type="inner_prod",
            measure_scores=False, dilate_scores=1, early_stopping=False, early_stopping_tolerance=20, nn_index="brute",
            model_base_path=None, force_w2v=False, neg_sampling_factor=1, use_ns_groups=False, embedding_table_size=300000
    ):
        super(AbstractObjective, self).__init__()

        self.name = name
        self.graph_model = graph_model
        self.sampling_neighbourhood_size = sampling_neighbourhood_size
        self.batch_size = batch_size
        self.target_emb_size = target_emb_size
        self.node_embedder = node_embedder
        self.device = device
        self.dataloader_class = dataloader_class
        self.link_predictor_type = link_predictor_type
        self.measure_scores = measure_scores
        self.dilate_scores = dilate_scores
        self.nn_index = nn_index
        self.early_stopping_tracker = EarlyStoppingTracker(early_stopping_tolerance) if early_stopping else None
        self.early_stopping_trigger = False
        self.base_path = model_base_path
        self.force_w2v = force_w2v
        self.use_ns_groups = use_ns_groups
        self.embedding_table_size = embedding_table_size
        self.neg_sampling_factor = neg_sampling_factor

        self._verify_parameters()

        self._create_dataloader(
            dataset, labels_for, number_of_hops, batch_size, preload_for=preload_for,
            labels=label_load_fn(), masker_fn=masker_fn, label_loader_class=label_loader_class,
            label_loader_params=label_loader_params
        )
        self._create_target_embedder(target_emb_size, tokenizer_path)

        self._create_link_predictor()
        self._create_scorers()

        self.target_embedding_fn = self.get_targets_from_embedder
        self.negative_factor = 1
        self.update_embeddings_for_queries = True

        self.train_proximity_ns_warmup_complete = False
        self.val_proximity_ns_warmup_complete = False
        self.test_proximity_ns_warmup_complete = False

    def _verify_parameters(self):
        pass

    def _create_dataloader(
            self, dataset, labels_for, number_of_hops, batch_size, preload_for="package", labels=None,
            masker_fn=None, label_loader_class=None, label_loader_params=None
    ):
        self.dataloader = self.dataloader_class(
            dataset, labels_for, number_of_hops, batch_size, preload_for=preload_for, labels=labels,
            masker_fn=masker_fn, label_loader_class=label_loader_class, label_loader_params=label_loader_params,
            negative_sampling_strategy="w2v" if self.force_w2v else "closest", neg_sampling_factor=self.neg_sampling_factor,
            base_path=self.base_path, objective_name=self.name, device=self.device, embedding_table_size=self.embedding_table_size
        )
        self._create_loaders()

    def _create_target_embedder(self, target_emb_size, tokenizer_path):
        self.target_embedder = TargetEmbedder(
            # self.dataloader.label_encoder.get_original_targets()
            self.dataloader.label_encoder, emb_size=target_emb_size, num_buckets=200000,
            max_len=20, tokenizer_path=tokenizer_path
        ).to(self.device)

    def _create_scorers(self):
        for partition in ["train", "test", "val"]:
            setattr(
                self,
                f"{partition}_scorer",
                Scorer(getattr(self.dataloader, f"{partition}_loader"), self.margin)
            )

    def _create_nn_link_predictor(self):
        self.margin = None
<<<<<<< HEAD
        self.link_predictor = BilinearLinkPedictor(self.target_emb_size, self.graph_model.emb_size, 2).to(self.device)
        # self.link_predictor = LinkClassifier(self.target_emb_size + self.graph_model.emb_size, 2)
=======
        self.link_predictor = BilinearLinkClassifier(self.target_emb_size, self.graph_model.emb_size, 2).to(self.device)
>>>>>>> fee6c551
        self.positive_label = 1
        self.negative_label = 0
        self.label_dtype = torch.long

    def _create_inner_prod_link_predictor(self):
        self.margin = -0.2
        self.link_predictor = CosineUndirectedLinkPredictor(margin=self.margin).to(self.device)
        self.hinge_loss = nn.HingeEmbeddingLoss(margin=1. - self.margin)

        def cosine_loss(x1, x2, label):
            sim = nn.CosineSimilarity(dim=-1)
            dist = 1. - sim(x1, x2)
            dist = dist.reshape(-1, )
            return self.hinge_loss(dist, label)

        # self.cosine_loss = CosineEmbeddingLoss(margin=self.margin)
        self.cosine_loss = cosine_loss
        self.positive_label = 1.
        self.negative_label = -1.
        self.label_dtype = torch.float32

    def _create_l2_link_predictor(self):
        self.margin = 2.0
        self.target_embedder.set_margin(self.margin)
        self.link_predictor = L2UndirectedLinkPredictor().to(self.device)
        # self.hinge_loss = nn.HingeEmbeddingLoss(margin=self.margin)
        self.triplet_loss = nn.TripletMarginLoss(margin=self.margin)

        def l2_loss(x1, x2, label):
            half = x1.shape[0] // 2
            pos = x2[:half, :]
            neg = x2[half:, :]

            return self.triplet_loss(x1[:half, :], pos, neg)
            # dist = torch.norm(x1 - x2, dim=-1)
            # return self.hinge_loss(dist, label)

        self.l2_loss = l2_loss
        self.positive_label = 1.
        self.negative_label = -1.
        self.label_dtype = torch.float32

    def _create_link_predictor(self):
        if self.link_predictor_type == "nn":
            self._create_nn_link_predictor()
        elif self.link_predictor_type == "inner_prod":
            self._create_inner_prod_link_predictor()
        elif self.link_predictor_type == "l2":
            self._create_l2_link_predictor()
        else:
            raise NotImplementedError()

    def _create_loaders(self):
        self.train_loader = self.dataloader.partition_iterator("train")
        self.val_loader = self.dataloader.partition_iterator("val")
        self.test_loader = self.dataloader.partition_iterator("test")

        # def get_num_batches_estimate(ids):
        #     return len(ids) // self.batch_size + 1

        self.num_train_batches = self.dataloader.train_num_batches
        self.num_test_batches = self.dataloader.test_num_batches
        self.num_val_batches = self.dataloader.val_num_batches

    @staticmethod
    def _idx_len(idx):
        if isinstance(idx, dict):
            length = 0
            for key in idx:
                length += len(idx[key])
        else:
            length = len(idx)
        return length

    @staticmethod
    def _handle_non_unique(non_unique_ids):
        id_list = non_unique_ids.tolist()
        unique_ids = list(set(id_list))
        new_position = dict(zip(unique_ids, range(len(unique_ids))))
        slice_map = torch.tensor(list(map(lambda x: new_position[x], id_list)), dtype=torch.long)
        return torch.tensor(unique_ids, dtype=torch.long), slice_map

    def _create_loader(self, graph, indices):
        sampler = dgl.dataloading.MultiLayerFullNeighborSampler(self.graph_model.num_layers)
        return dgl.dataloading.NodeDataLoader(
            graph, {"node_": indices}, sampler, batch_size=len(indices), num_workers=0)

    def _extract_embed(self, input_nodes, mask=None):
        # emb = {}
        # for node_type, nid in input_nodes.items():
        #     emb[node_type] = self.node_embedder(nid, mask[node_type]).to(self.device)
        # return emb
        return self.node_embedder(input_nodes, mask).to(self.device)

    def _compute_acc_loss(self, node_embs_, element_embs_, labels):
        logits = self.link_predictor(node_embs_, element_embs_)
        if len(logits.shape) == 3:
            logits = logits.reshape(-1, logits.size(-1))

        if self.link_predictor_type == "nn":
            logp = nn.functional.log_softmax(logits, dim=1)
            loss = nn.functional.nll_loss(logp, labels)
        elif self.link_predictor_type == "inner_prod":
            loss = self.cosine_loss(node_embs_, element_embs_, labels)
            labels[labels < 0] = 0
        elif self.link_predictor_type == "l2":
            loss = self.l2_loss(node_embs_, element_embs_, labels)
            labels[labels < 0] = 0
            # num_examples = len(labels) // 2
            # anchor = node_embs_[:num_examples, :]
            # positive = element_embs_[:num_examples, :]
            # negative = element_embs_[num_examples:, :]
            # # pos_labels_ = labels[:num_examples]
            # # neg_labels_ = labels[num_examples:]
            # margin = 1.
            # triplet = nn.TripletMarginLoss(margin=margin)
            # self.target_embedder.set_margin(margin)
            # loss = triplet(anchor, positive, negative)
            # logits = (torch.norm(node_embs_ - element_embs_, keepdim=True) < 1.).float()
            # logits = torch.cat([1 - logits, logits], dim=1)
            # labels[labels < 0] = 0
        else:
            raise NotImplementedError()

        acc = compute_accuracy(logits.argmax(dim=1), labels)

        return logits, acc, loss

    @staticmethod
    def _wrap_into_dict(input):
        if isinstance(input, torch.Tensor):
            return {"node_": input}
        else:
            return input

    def _graph_embeddings(self, input_nodes, blocks, mask=None):
        emb = self._extract_embed(input_nodes, mask=mask)
        graph_emb = self.graph_model(self._wrap_into_dict(emb), blocks)
        return graph_emb["node_"]

    def _create_positive_labels(self, ids):
        return torch.full((len(ids),), self.positive_label, dtype=self.label_dtype)

    def _create_negative_labels(self, ids):
        return torch.full((len(ids),), self.negative_label, dtype=self.label_dtype)

    def _prepare_for_prediction(
            self, node_embeddings, positive_indices, negative_indices, target_embedding_fn, update_ns_callback
    ):
        positive_dst, negative_dst = target_embedding_fn(
            positive_indices, negative_indices, update_ns_callback
        )

        # TODO breaks cache in
        #  SourceCodeTools.models.graph.train.objectives.GraphLinkClassificationObjective.TargetLinkMapper.get_labels
        labels_pos = self._create_positive_labels(positive_indices)
        labels_neg = self._create_negative_labels(negative_indices)

        num_positive = positive_indices.size(0)
        num_negative = negative_indices.size(0)
        tile_factor = 1 + num_negative // num_positive
        src_embs = torch.tile(node_embeddings, (tile_factor, 1))
        # src_embs = torch.cat([node_embeddings, node_embeddings], dim=0)
        dst_embs = torch.cat([positive_dst, negative_dst], dim=0)
        labels = torch.cat([labels_pos, labels_neg], 0).to(self.device)
        return src_embs, dst_embs, labels

    @staticmethod
    def _sum_scores(s):
        n = len(s)
        if n == 0:
            n += 1
        return sum(s) / n

    def _update_num_batches_for_split(self, data_split, batch_num):
        if batch_num > getattr(self, f"num_{data_split}_batches"):
            setattr(self, f"num_{data_split}_batches", batch_num + 1)

    def _create_scorer(self, target_loader):
        scorer = Scorer(target_loader, self.margin)
        return scorer

    def _warmup_if_needed(self, partition, update_ns_callback):
        warmup_flag_name = f"{partition}_proximity_ns_warmup_complete"
        warmup_complete = getattr(self, warmup_flag_name)
        if self.update_embeddings_for_queries and warmup_complete is False and self.target_embedder is not None:
            self._warm_up_proximity_ns(update_ns_callback)
            setattr(self, warmup_flag_name, True)

    def _do_score_measurement(self, batch, graph_emb, longterm_metrics, scorer, **kwargs):
        scores_ = scorer.score_candidates(
            batch["indices"], graph_emb, self.link_predictor, at=[1, 3, 5, 10],
            type=self.link_predictor_type, device=self.device
        )
        for key, val in scores_.items():
            longterm_metrics[key].append(val)

    def make_step(
            self, batch_ind, batch, partition, longterm_metrics, scorer
    ):
        self._update_num_batches_for_split(partition, batch_ind)

        node_labels_loader = batch["node_labels_loader"]
        # blocks = batch["blocks"]
        # input_nodes = batch["input_nodes"]
        # input_mask = batch["input_mask"]
        # positive_indices = batch["positive_indices"]
        # negative_indices = batch["negative_indices"]
        update_ns_callback = node_labels_loader.set_embed
        # graph = batch["subgraph"]

        self._warmup_if_needed(partition, update_ns_callback)

        if batch_ind % 10 == 0:
            node_labels_loader.update_index()

        # do_break = False
        # for block in blocks:
        #     if block.num_edges() == 0:
        #         do_break = True
        # if do_break:
        #     return None, None

        # try:
        graph_emb, logits, labels, loss, acc = self(
            # input_nodes, input_mask, blocks, positive_indices, negative_indices,
            # update_ns_callback=update_ns_callback  #, graph=graph  # do not pass graph, possibly increases cache size
            update_ns_callback=update_ns_callback, **batch
        )

        # loss = loss / len(self.objectives)  # assumes the same batch size for all objectives
        # for groups in self.optimizer.param_groups:
        #     for param in groups["params"]:
        #         torch.nn.utils.clip_grad_norm_(param, max_norm=1.)
        # loss.backward()  # create_graph = True

        if partition == "train":
            scores = {"Loss": loss.item(), "Accuracy": acc}
            longterm_metrics[f"Loss/{partition}_avg/{self.name}"].append(loss.item())
            longterm_metrics[f"Accuracy/{partition}_avg/{self.name}"].append(acc)
        else:
            scores = {}
            if self.measure_scores:
                if batch_ind % self.dilate_scores == 0:
                    self._do_score_measurement(batch, graph_emb, longterm_metrics, scorer, y_true=labels, logits=logits)
            longterm_metrics["Loss"].append(loss.item())
            longterm_metrics["Accuracy"].append(acc)

        return loss, scores

    def _evaluate_objective(self, data_split):
        longterm_scores = defaultdict(list)
        scorer = getattr(self, f"{data_split}_scorer")

        for batch_ind, batch in enumerate(tqdm(
                self.get_iterator(data_split), total=getattr(self, f"num_{data_split}_batches")
        )):

            _, _ = self.make_step(batch_ind, batch, data_split, longterm_scores, scorer)

        return longterm_scores

    def _check_early_stopping(self, metric):
        """
        Checks the metric value and raises Early Stopping when the metric stops increasing.
            Assumes that the metric grows. Uses accuracy as a metric by default. Check implementation of child classes
        :param metric: metric value
        :return: Nothing
        """
        if self.early_stopping_tracker is not None:
            self.early_stopping_trigger = self.early_stopping_tracker.should_stop(metric)

    def _warm_up_proximity_ns(self, update_ns_callback):
        def chunks(lst, n):
            for i in range(0, len(lst), n):
                yield torch.LongTensor(lst[i:i + n])

        all_keys = self.target_embedder.keys()
        batches = chunks(all_keys, self.batch_size)
        # for batch in tqdm(
        #         batches,
        #         total=len(all_keys) // self.trainer_params["batch_size"] + 1,
        #         desc="Precompute Target Embeddings", leave=True
        # ):
        logging.info('Warm up proximity negative sampler')
        for batch in batches:
            _ = self.target_embedding_fn(batch, update_ns_callback=update_ns_callback)  # scorer embedding updated inside

        # self.proximity_ns_warmup_complete = True

    def get_targets_from_nodes(
            self, positive_indices, negative_indices=None, update_ns_callback=None, graph=None
    ):
        # negative_indices = torch.tensor(negative_indices, dtype=torch.long) if negative_indices is not None else None
        # TODO
        # try to do this in forward() computing graph embeddings three times is too expensive

        def get_embeddings_for_targets(dst):
            unique_dst, slice_map = self._handle_non_unique(dst)
            assert unique_dst[slice_map].tolist() == dst.tolist()

            dataloader = self._create_loader(graph, unique_dst)
            input_nodes, dst_seeds, blocks = next(iter(dataloader))
            blocks = [blk.to(self.device) for blk in blocks]
            assert dst_seeds.shape == unique_dst.shape
            assert dst_seeds.tolist() == unique_dst.tolist()
            input_ = blocks[0].srcnodes["node_"].data["embedding_id"].to(self.device)
            assert -1 not in input_.cpu().tolist()
            unique_dst_embeddings = self._graph_embeddings(input_, blocks)  # use_types, ntypes)
            dst_embeddings = unique_dst_embeddings[slice_map.to(self.device)]

            if self.update_embeddings_for_queries and update_ns_callback is not None:
                update_ns_callback(unique_dst.detach().cpu().numpy(), unique_dst_embeddings.detach().cpu().numpy())

            return dst_embeddings

        positive_dst = get_embeddings_for_targets(positive_indices)
        negative_dst = get_embeddings_for_targets(negative_indices) if negative_indices is not None else None
        return positive_dst, negative_dst

    def get_targets_from_embedder(
            self, positive_indices, negative_indices=None, update_ns_callback=None, *args, **kwargs
    ):

        def get_embeddings_for_targets(dst):
            unique_dst, slice_map = self._handle_non_unique(dst)
            assert unique_dst[slice_map].tolist() == dst.tolist()
            unique_dst_embeddings = self.target_embedder(unique_dst.to(self.device))
            dst_embeddings = unique_dst_embeddings[slice_map.to(self.device)]

            if self.update_embeddings_for_queries:
                update_ns_callback(unique_dst.detach().cpu().numpy(), unique_dst_embeddings.detach().cpu().numpy())

            return dst_embeddings

        # positive_dst = self.target_embedder(positive_indices.to(self.device))
        # negative_dst = self.target_embedder(negative_indices.to(self.device)) if negative_indices is not None else None
        #
        positive_dst = get_embeddings_for_targets(positive_indices)
        negative_dst = get_embeddings_for_targets(negative_indices) if negative_indices is not None else None

        return positive_dst, negative_dst

    def forward(
            self, input_nodes, input_mask, blocks, positive_indices, negative_indices,
            update_ns_callback=None, **kwargs
    ):
        graph_emb = self._graph_embeddings(input_nodes, blocks, mask=input_mask)
        node_embs_, element_embs_, labels = self._prepare_for_prediction(
            graph_emb, positive_indices, negative_indices, self.target_embedding_fn, update_ns_callback  # , subgraph
        )

        logits, acc, loss  = self._compute_acc_loss(node_embs_, element_embs_, labels)

        return graph_emb, logits, labels, loss, acc

    def evaluate(self, data_split, *, neg_sampling_strategy=None, early_stopping=False, early_stopping_tolerance=20):
        scores = self._evaluate_objective(data_split)
        # if data_split == "val":
        #     self._check_early_stopping(scores["Accuracy"])
        return scores

    @abstractmethod
    def parameters(self, recurse: bool = True):
        raise NotImplementedError()

    @abstractmethod
    def custom_state_dict(self):
        raise NotImplementedError()

    @abstractmethod
    def custom_load_state_dict(self, state_dicts):
        raise NotImplementedError()

    @staticmethod
    def get_prefix(prefix, state_dict):
        return {key.replace(f"{prefix}.", ""): val for key, val in state_dict.items() if key.startswith(prefix)}

    # def reset_iterator(self, data_split):
    #     iter_name = f"{data_split}_loader_iter"
    #     setattr(self, iter_name, iter(getattr(self, f"{data_split}_loader")))

    def get_iterator(self, data_split):
        return iter(getattr(self, f"{data_split}_loader"))

    # def loader_next(self, data_split):
    #     iter_name = f"{data_split}_loader_iter"
    #     if not hasattr(self, iter_name):
    #         setattr(self, iter_name, iter(getattr(self, f"{data_split}_loader")))
    #     return next(getattr(self, iter_name))<|MERGE_RESOLUTION|>--- conflicted
+++ resolved
@@ -8,12 +8,7 @@
 
 from SourceCodeTools.code.data.dataset.DataLoader import SGNodesDataLoader
 from SourceCodeTools.mltools.torch import compute_accuracy
-<<<<<<< HEAD
-from SourceCodeTools.models.graph.LinkPredictor import CosineUndirectedLinkPredictor, BilinearLinkPedictor, \
-    L2UndirectedLinkPredictor, LinkClassifier
-=======
 from SourceCodeTools.models.graph.LinkPredictor import CosineUndirectedLinkPredictor, BilinearLinkClassifier, L2UndirectedLinkPredictor
->>>>>>> fee6c551
 
 import torch.nn as nn
 
@@ -131,12 +126,8 @@
 
     def _create_nn_link_predictor(self):
         self.margin = None
-<<<<<<< HEAD
-        self.link_predictor = BilinearLinkPedictor(self.target_emb_size, self.graph_model.emb_size, 2).to(self.device)
+        self.link_predictor = BilinearLinkClassifier(self.target_emb_size, self.graph_model.emb_size, 2).to(self.device)
         # self.link_predictor = LinkClassifier(self.target_emb_size + self.graph_model.emb_size, 2)
-=======
-        self.link_predictor = BilinearLinkClassifier(self.target_emb_size, self.graph_model.emb_size, 2).to(self.device)
->>>>>>> fee6c551
         self.positive_label = 1
         self.negative_label = 0
         self.label_dtype = torch.long
