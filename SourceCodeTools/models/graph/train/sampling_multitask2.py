--- conflicted
+++ resolved
@@ -426,7 +426,7 @@
                     # try:
                     loss, acc = objective(
                         input_nodes, seeds, blocks, train_embeddings=self.finetune,
-                        neg_sampling_strategy="w2v" if self.trainer_params["force_w2v_ns"] else None
+                        neg_sampling_strategy="w2v" if epoch == 0 or epoch == self.restore_epoch or self.trainer_params["force_w2v_ns"] else None
                     )
 
                     loss = loss / len(self.objectives)  # assumes the same batch size for all objectives
@@ -472,7 +472,6 @@
                 objective.eval()
 
                 with torch.set_grad_enabled(False):
-                    self.compute_embeddings_for_scorer(objective)
                     objective.target_embedder.prepare_index()  # need this to update sampler for the next epoch
 
                     val_scores = objective.evaluate("val")
@@ -511,7 +510,7 @@
 
     def save_checkpoint(self, checkpoint_path=None, checkpoint_name=None, write_best_model=False, **kwargs):
 
-        model_path = join(checkpoint_path, f"saved_state_{self.epoch}.pt")
+        model_path = join(checkpoint_path, f"saved_state.pt")
 
         param_dict = {
             'graph_model': self.graph_model.state_dict(),
@@ -531,7 +530,7 @@
             torch.save(param_dict,  join(checkpoint_path, f"best_model.pt"))
 
     def restore_from_checkpoint(self, checkpoint_path):
-        checkpoint = torch.load(join(checkpoint_path, "saved_state.pt"))  #, map_location=torch.device('cpu'))
+        checkpoint = torch.load(join(checkpoint_path, "saved_state.pt"))
         self.graph_model.load_state_dict(checkpoint['graph_model'])
         self.node_embedder.load_state_dict(checkpoint['node_embedder'])
         for objective in self.objectives:
@@ -550,13 +549,6 @@
             objective.reset_iterator("train")
             objective.reset_iterator("val")
             objective.reset_iterator("test")
-<<<<<<< HEAD
-            # self.compute_embeddings_for_scorer(objective)
-            # objective.target_embedder.prepare_index()
-=======
-            self.compute_embeddings_for_scorer(objective)
-            objective.target_embedder.prepare_index()
->>>>>>> 351f4be9
             # objective.early_stopping = False
 
         with torch.set_grad_enabled(False):
@@ -707,8 +699,6 @@
     if trainer is None:
         trainer = SamplingMultitaskTrainer
 
-    model_params = copy(model_params)
-
     device = select_device(args)
 
     model_params['num_classes'] = args.node_emb_size
@@ -716,16 +706,7 @@
     model_params['use_att_checkpoint'] = args.use_att_checkpoint
     model_params['use_gru_checkpoint'] = args.use_gru_checkpoint
 
-    def resolve_activation(name):
-        if isinstance(name, str):
-            if name == "tanh":
-                return torch.tanh
-            else:
-                return eval(f"nn.functional.{name}")
-        else:
-            return name
-    # model_params["activation"] = eval(f"nn.functional.{model_params['activation']}")
-    model_params["activation"] = resolve_activation(model_params['activation'])
+    model_params["activation"] = eval(f"nn.functional.{model_params['activation']}")
 
     trainer_params = {
         'lr': model_params.pop("lr"),
@@ -741,14 +722,10 @@
         'embedding_table_size': args.embedding_table_size,
         'save_checkpoints': args.save_checkpoints,
         'measure_scores': args.measure_scores,
-        'dilate_scores': args.dilate_scores,
-        "objectives": args.objectives.split(","),
-        "early_stopping": args.early_stopping,
-        "early_stopping_tolerance": args.early_stopping_tolerance,
-        "force_w2v_ns": args.force_w2v_ns
+        'dilate_scores': args.dilate_scores
     }
 
-    trainer = trainer(
+    trainer = trainer( #SamplingMultitaskTrainer(
         dataset=dataset,
         model_name=model_name,
         model_params=model_params,
