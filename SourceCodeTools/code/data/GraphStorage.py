--- conflicted
+++ resolved
@@ -583,25 +583,19 @@
         # # self.database.execute("CREATE INDEX temp.MyIndex ON MyTable(MyField)")
         # return table_name
 
-        self.database.add_records(node_ids, table_name)
-
-        self.database.conn.execute(f"DROP TABLE IF EXISTS {table_name}")
         self.database.conn.execute(f"CREATE TEMPORARY TABLE {table_name}(node_ids INTEGER)")
-        list_of_nodes = ",".join(f"({val})" for val in node_ids)
-        insertion_query = f"insert into {table_name}(node_ids) values {list_of_nodes}"
-        self.database.conn.execute(insertion_query)
-        # self.database.conn.executemany(
-        #     f"insert into {table_name}(node_ids) values (?)", list(map(lambda x: (x,), node_ids))
-        # )
+        self.database.conn.executemany(
+            f"insert into {table_name}(node_ids) values (?)", list(map(lambda x: (x,), node_ids))
+        )
         self.database.conn.execute(
-            f"CREATE INDEX IF NOT EXISTS idx_tmp_partition_nodes ON {table_name}(node_ids)"
-        )
-        # self.database.conn.commit()
+            f"CREATE INDEX IF NOT EXISTS temp.idx_tmp_partition_nodes ON {table_name}(node_ids)"
+        )
+        self.database.conn.commit()
         return table_name
 
     def _drop_tmp_node_ids_list(self, table_name):
         self.database.conn.execute(f"DROP TABLE {table_name}")
-        # self.database.conn.commit()
+        self.database.conn.commit()
 
     def get_info_for_node_ids(self, node_ids, field):
         if field == SGPartitionStrategies.package:
@@ -627,10 +621,6 @@
             inner join edges on edges.dst = {node_ids_table_name}.node_ids
             inner join edge_file_id on edges.id = edge_file_id.id
             join edge_hierarchy on edges.id = edge_hierarchy.id
-<<<<<<< HEAD
-        ) as node_info where {column_name} is not null order by {column_name}
-=======
->>>>>>> 25581b16
         """
         # node_id_str = ",".join(map(str, node_ids))
         if column_name == "file_id":
@@ -643,7 +633,7 @@
             query_str = f"""
             select distinct src, {column_name} from (
                 {select_nodes}
-            ) where {column_name} not null order by {column_name}
+            ) as node_info where {column_name} is not null order by {column_name}
             """
 
         results = self.database.query(query_str)
